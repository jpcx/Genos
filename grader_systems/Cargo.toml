--- conflicted
+++ resolved
@@ -9,6 +9,7 @@
 argh = "0.1.10"
 anyhow = "1"
 async-trait = "0.1"
+futures = "0.3"
 genos = { path = "../genos" }
 glob = "0.3"
 regex = "1"
@@ -16,11 +17,6 @@
 serde_yaml = "0.9"
 tempfile = "3"
 thiserror = "1"
-<<<<<<< HEAD
 tokio = { version = "1", features = ["full"] }
 tracing = {version = "0.1", default-features = true}
-tracing-subscriber = {version = "0.3", default-features = false, features = ["env-filter", "fmt"]}
-=======
-glob = "0.3"
-futures = "0.3"
->>>>>>> 92b96fd5
+tracing-subscriber = {version = "0.3", default-features = false, features = ["env-filter", "fmt"]}