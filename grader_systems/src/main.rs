--- conflicted
+++ resolved
@@ -1,22 +1,7 @@
 use anyhow::Result;
-<<<<<<< HEAD
-use config::{TestConfig, TestType};
-use genos::{
-    fs::{self, ResourceLocator, ResourceLocatorCreator},
-    gs::running_in_gs,
-    process::{is_program_in_path, ShellExecutor},
-    stage::{
-        compare_files::{ComparatorCreatorImpl, CompareFiles},
-        import_files::ImportFiles,
-    },
-    test::GenosTest,
-};
-use stage::{compile::Compile, run::Run, valgrind::Valgrind};
-=======
 use config::{Cli, FromConfigFile, HwConfig};
 use context::Context;
 use tracing::error;
->>>>>>> 92b96fd5
 
 mod config;
 mod context;
@@ -36,71 +21,4 @@
     if let Err(e) = run_grader(cli_config).await {
         error!("Error running grader: {e}");
     }
-<<<<<<< HEAD
-}
-
-fn build_testcase(config: &TestConfig) -> Result<GenosTest> {
-    match &config.test_type {
-        TestType::Diff => {
-            // test order should be
-            // 1. import files (done)
-            // 2. compile (done)
-            // 3. run (done)
-            // 4. compare (done)
-            // 5. valgrind run
-            // 6. run with memory limit
-            let mut test = GenosTest::new(config.description.total_points);
-            if let Some(import_files) = &config.import_files {
-                test.add_stage(ImportFiles::new(import_files, &TestResourceLocator)?)
-            }
-
-            test.add_stage(Compile::new(&config.compile, ShellExecutor));
-
-            test.add_stage(Run::new(ShellExecutor, config.run.clone()));
-
-            let compare_files = config
-                .compare_files
-                .as_ref()
-                .expect("Expected diff test to have at least one compare");
-
-            test.add_stage(CompareFiles::new(
-                TestResourceLocatorCreator,
-                ComparatorCreatorImpl::new(ShellExecutor),
-                compare_files.clone(),
-            ));
-
-            if is_program_in_path("valgrind") {
-                if let Some(conf) = config.valgrind.clone() {
-                    test.add_stage(Valgrind::new(
-                        ShellExecutor,
-                        conf,
-                        config.run.executable.clone(),
-                        config.run.args.clone(),
-                        config.run.stdin.clone(),
-                        config.run.timeout().clone(),
-                    ));
-                }
-            } else {
-                assert!(
-                    !running_in_gs(),
-                    "Running in gradescope, but valgrind not found!"
-                );
-
-                if let Some(_) = &config.valgrind {
-                    tracing::warn!(
-                        "Cannot run valgrind stage on local instance \
-                         without valgrind installed! Skipping stage."
-                    );
-                }
-            }
-
-            Ok(test)
-        }
-    }
-}
-
-fn main() {
-    println!("Hello, world!");
-=======
->>>>>>> 92b96fd5
 }