--- conflicted
+++ resolved
@@ -7,15 +7,11 @@
     tid::TestId,
 };
 
-<<<<<<< HEAD
-use crate::stage::{compile::CompileConfig, run::RunConfig, valgrind::ValgrindConfig};
-=======
 use argh::FromArgs;
 use serde::{de, Deserialize, Deserializer};
 use thiserror::Error;
 
-use crate::stage::{compile::CompileConfig, run::RunConfig};
->>>>>>> 43c0695a
+use crate::stage::{compile::CompileConfig, run::RunConfig, valgrind::ValgrindConfig};
 
 /// Config is the global config object which includes the config for the hw being run, all the
 /// testcase configs which were found in the test resource directories and the config given through
@@ -53,9 +49,7 @@
     pub run: RunConfig,
     pub compare_files: Option<ComparesConfig>,
     pub import_files: Option<ImportConfig>,
-<<<<<<< HEAD
     pub valgrind: Option<ValgrindConfig>,
-=======
 }
 
 impl TestConfig {
@@ -325,5 +319,4 @@
         )
         .unwrap_err();
     }
->>>>>>> 43c0695a
 }